--- conflicted
+++ resolved
@@ -21,11 +21,7 @@
 // Software library version
 // Major (top-nibble), incremented on backwards incompatible changes
 // Minor (bottom-nibble), incremented on feature additions
-<<<<<<< HEAD
 #define LFS_VERSION 0x00020000
-=======
-#define LFS_VERSION 0x00010006
->>>>>>> 510cd13d
 #define LFS_VERSION_MAJOR (0xffff & (LFS_VERSION >> 16))
 #define LFS_VERSION_MINOR (0xffff & (LFS_VERSION >>  0))
 
@@ -231,16 +227,6 @@
     lfs_size_t inline_max;
 };
 
-<<<<<<< HEAD
-=======
-// Optional configuration provided during lfs_file_opencfg
-struct lfs_file_config {
-    // Optional, statically allocated buffer for files. Must be program sized.
-    // If NULL, malloc will be used by default.
-    void *buffer;
-};
-
->>>>>>> 510cd13d
 // File info structure
 struct lfs_info {
     // Type of the file, either LFS_TYPE_REG or LFS_TYPE_DIR
@@ -353,7 +339,6 @@
         lfs_size_t size;
     } ctz;
 
-    const struct lfs_file_config *cfg;
     uint32_t flags;
     lfs_off_t pos;
     lfs_block_t block;
@@ -490,10 +475,6 @@
 int lfs_file_open(lfs_t *lfs, lfs_file_t *file,
         const char *path, int flags);
 
-<<<<<<< HEAD
-
-=======
->>>>>>> 510cd13d
 // Open a file with extra configuration
 //
 // The mode that the file is opened in is determined by the flags, which
